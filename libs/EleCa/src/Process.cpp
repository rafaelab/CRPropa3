--- conflicted
+++ resolved
@@ -194,64 +194,33 @@
 		std::cout << "error in type " << p1.GetType() << " != 11 and !=22 "
 				<< std::endl;
 
-<<<<<<< HEAD
 	if (nameproc == Process::PP) {
-		if (abs(p1.GetType()) == 11)
+		if (abs(p1.GetType()) != 22)
 			std::cout << "\nERROR!! wrong particle or process!! " << " PP " 
-=======
-	if (nameproc == "PP") {
-		if (abs(p1.GetType()) != 22)
-			std::cout << "\nERROR!! wrong particle or process!! " << nameproc
->>>>>>> 4eb9c7da
 					<< p1.GetType() << "\n" << std::endl;
 		fsmin = 2 * ElectronMass * ElectronMass; 
 		fsmax = 4 * p1.GetEnergy() * feps_sup; 
 	}
-<<<<<<< HEAD
 	if (nameproc == Process::DPP) {
-		if (abs(p1.GetType()) == 11)
+		if (abs(p1.GetType()) != 22)
 			std::cout << "\nERROR!! wrong particle or process!! " << " DPP "
-=======
-	if (nameproc == "DPP") {
-		if (abs(p1.GetType()) != 22)
-			std::cout << "\nERROR!! wrong particle or process!! " << nameproc
->>>>>>> 4eb9c7da
 					<< p1.GetType() << "\n" << std::endl;
 		fsmin = 4 * ElectronMass*ElectronMass;
 		fsmax = 4 * p1.GetEnergy() * feps_sup;
 	}
-<<<<<<< HEAD
 	if (nameproc == Process::ICS) {
-		if (p1.GetType() == 22 || p1.GetType() == 9)
+	  if (abs(p1.GetType()) != 11)
 			std::cout << "\nERROR!! wrong particle or process!! " << " ICS "
-					<< p1.GetType() << "\n" << std::endl;
-		fsmin = p1.GetMass() * p1.GetMass()
-				+ 2 * p1.GetEnergy() * feps_inf * (1 - p1.GetBeta());
-		fsmax = p1.GetMass() * p1.GetMass()
-				+ 2 * p1.GetEnergy() * feps_sup * (1 + p1.GetBeta());
-	}
-	if (nameproc == Process::TPP) {
-		if (p1.GetType() == 22 || p1.GetType() == 9)
-			std::cout << "\nERROR!! wrong particle or process!! " << " TPP "  
-					<< p1.GetType() << "\n" << std::endl;
-		fsmin = 10 * ElectronMass * ElectronMass;
-		fsmax = 2 * p1.GetEnergy() * feps_sup * (1 + p1.GetBeta())
-				+ p1.GetMass() * p1.GetMass();
-=======
-	if (nameproc == "ICS") {
-	  if (abs(p1.GetType()) != 11)
-	    std::cout << "\nERROR!! wrong particle or process!! " << nameproc
 		      << p1.GetType() << "\n" << std::endl;
 	  fsmin = 4 * 1e12 * feps_inf + ElectronMass*ElectronMass; //given the min E in lambda
 	  fsmax = 4 * p1.GetEnergy() * feps_inf + p1.GetMass() * p1.GetMass();
 	}
-	if (nameproc == "TPP") {
+	if (nameproc == Process::TPP) {
 	  if (abs(p1.GetType()) != 11)
-	    std::cout << "\nERROR!! wrong particle or process!! " << nameproc
+			std::cout << "\nERROR!! wrong particle or process!! " << " TPP "  
 		      << p1.GetType() << "\n" << std::endl;
 	  fsmin = std::max(4 * 1e12 * feps_inf + ElectronMass*ElectronMass,3 * ElectronMass * ElectronMass);
 	  fsmax = 4 * p1.GetEnergy() * feps_sup + p1.GetMass() * p1.GetMass();
->>>>>>> 4eb9c7da
 	}
 }
 
