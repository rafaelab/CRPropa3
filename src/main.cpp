--- conflicted
+++ resolved
@@ -26,22 +26,16 @@
 
 		HomogeneousMagneticField *field = new HomogeneousMagneticField(
 				Vector3(0., 0., 1e-12));
-//	TurbulentMagneticField field(Vector3(0, 0, 0) * Mpc, 64, 100 * kpc, 1. * nG,
-//			-11. / 3., 200 * kpc, 800 * kpc);
-//	field.initialize();
+//		TurbulentMagneticField field(Vector3(0, 0, 0) * Mpc, 64, 100 * kpc,
+//				1. * nG, -11. / 3., 200 * kpc, 800 * kpc);
+//		field.initialize();
 
-<<<<<<< HEAD
 		chain.add(new DeflectionCK(field, DeflectionCK::WorstOffender, 5e-5),
 				25);
+		chain.add(new Decay(), 30);
 		chain.add(new ElectronPairProduction(ElectronPairProduction::IR), 30);
 		chain.add(new GlutDisplay(), 80);
 	}
-=======
-	chain.add(new DeflectionCK(&field, DeflectionCK::WorstOffender, 5e-5), 25);
-	chain.add(new Decay(), 30);
-//	chain.add(new ElectronPairProduction, 31);
-	chain.add(new GlutDisplay(), 80);
->>>>>>> 2f3a8854
 
 	std::cout << chain << std::endl;
 
