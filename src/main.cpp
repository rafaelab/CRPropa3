--- conflicted
+++ resolved
@@ -1,21 +1,8 @@
 #include "mpc/Candidate.h"
 #include "mpc/DeflectionCK.h"
 #include "mpc/BreakCondition.h"
-<<<<<<< HEAD
-#include "mpc/ThreeVector.h"
-#include "mpc/GlutDisplay.h"
-
-class Feature {
-
-};
-
-class Propagation {
-public:
-};
-=======
 #include "mpc/Propagator.h"
 #include "mpc/BreakCondition.h"
->>>>>>> 3be7e2f4
 
 using mpc::Mpc;
 
@@ -36,29 +23,13 @@
 	mpc::Candidate candidate;
 	candidate.next = initial;
 	candidate.initial = initial;
-<<<<<<< HEAD
-	candidate.setNextStep(0.05 * Mpc);
-
-	mpc::GlutDisplay gd(5);
-
-	mpc::HomogeneousMagneticField field(mpc::Hep3Vector(0., 0., 1e-13)); // 1nG perpendicular to p
-=======
 	candidate.setNextStep(0.05 * mpc::Mpc);
 #if 0
 	mpc::HomogeneousMagneticField field(mpc::Vector3(0., 0., 1e-13)); // 1nG perpendicular to p
->>>>>>> 3be7e2f4
 	mpc::DeflectionCK deflection(mpc::DeflectionCK::WorstOffender, 5e-5);
 
 	mpc::MaximumTrajectoryLength maxTrajLength(10 * Mpc);
 
-<<<<<<< HEAD
-	for (int i = 0; i < 1000; i++) {
-		gd.apply(candidate);
-//		std::cout << candidate.getNextStep() / Mpc << ", ";
-//		std::cout << candidate.current.getPosition().x() / Mpc << ","
-//				<< candidate.current.getPosition().y() / Mpc << ","
-//				<< candidate.current.getPosition().z() / Mpc << std::endl;
-=======
 	for (int i = 0; i < 800; i++) {
 //		std::cout << "step:  " << particle.getStep()
 //			<< ", position (Mpc):  " << particle.getPositionMpc()
@@ -68,7 +39,6 @@
 		std::cout << candidate.next.getPosition().x() / Mpc << ","
 				<< candidate.next.getPosition().y() / Mpc << ","
 				<< candidate.next.getPosition().z() / Mpc << std::endl;
->>>>>>> 3be7e2f4
 		deflection.apply(candidate, field);
 		maxTrajLength.apply(candidate);
 	}
