#include "mpc/XMLImport.h"
#include "mpc/ModuleChain.h"
#include "mpc/Vector3.h"
#include "mpc/Units.h"
#include "mpc/module/SimplePropagation.h"
#include "mpc/module/DeflectionCK.h"
#include "mpc/module/BreakCondition.h"
#include "mpc/module/GlutDisplay.h"
#include "mpc/module/Output.h"
#include "mpc/module/ElectronPairProduction.h"
#include "mpc/module/PhotoPionProduction.h"
#include "mpc/module/PhotoDisintegration.h"
#include "mpc/module/NuclearDecay.h"
#include "mpc/magneticField/uniformMagneticField.h"
#include "mpc/magneticField/turbulentMagneticFieldGrid.h"
#include "mpc/magneticField/sphMagneticField.h"

using namespace mpc;

int main(int argc, char **argv) {
	ModuleChain chain;

//	if (argc > 1) {
//		XMLImport import(&chain);
//		import.import(argv[1]);
//	} else {

// propagation --------------------------------------------------------
//	UniformMagneticField *field = new UniformMagneticField(Vector3(0., 0., 1e-20));
//	SPHMagneticField *field = new SPHMagneticField(Vector3(119717, 221166, 133061) * kpc, 3 * Mpc, 50);
//	field->gadgetField->load("test/coma-0.7.raw");
//	TurbulentMagneticFieldGrid *field = new TurbulentMagneticFieldGrid(Vector3(0, 0, 0), 64, 1., 2., 8., 1e-12, -11. / 3.);
//	field.initialize();
//	chain.add(1, new DeflectionCK(&field, DeflectionCK::WorstOffender, 1e-4));
//	chain.add(1, new SimplePropagation);

	// interactions -------------------------------------------------------
	chain.add(10, new NuclearDecay());
	chain.add(11, new PhotoDisintegration());
	chain.add(12, new ElectronPairProduction(ElectronPairProduction::CMB));
	chain.add(13, new PhotoPionProduction(PhotoPionProduction::CMBIR));

	// break conditions ---------------------------------------------------
	chain.add(20, new MaximumTrajectoryLength(50 * Mpc));

	// output -------------------------------------------------------------
	chain.add(79, new ShellOutput());
	chain.add(80, new GlutDisplay());

	std::cout << chain << std::endl;

	ParticleState initial;
	initial.setId(getNucleusId(56, 26));
	initial.setEnergy(100 * EeV);
	initial.setPosition(Vector3(0, 0, 0));
	initial.setDirection(Vector3(1, 0, 0));

<<<<<<< HEAD
	std::vector<ref_ptr<Candidate> > candidates;
	for (size_t i = 0; i < 1000; i++) {
		Candidate *candidate = new Candidate;
		candidate->current = initial;
		candidate->initial = initial;
		candidates.push_back(candidate);
	}
=======
	Candidate *candidate = new Candidate;
	candidate->current = initial;
	candidate->initial = initial;
>>>>>>> 8eb5c2fd

	chain.process(candidate);

	return 0;
}<|MERGE_RESOLUTION|>--- conflicted
+++ resolved
@@ -25,7 +25,7 @@
 //		import.import(argv[1]);
 //	} else {
 
-// propagation --------------------------------------------------------
+	// propagation --------------------------------------------------------
 //	UniformMagneticField *field = new UniformMagneticField(Vector3(0., 0., 1e-20));
 //	SPHMagneticField *field = new SPHMagneticField(Vector3(119717, 221166, 133061) * kpc, 3 * Mpc, 50);
 //	field->gadgetField->load("test/coma-0.7.raw");
@@ -55,19 +55,9 @@
 	initial.setPosition(Vector3(0, 0, 0));
 	initial.setDirection(Vector3(1, 0, 0));
 
-<<<<<<< HEAD
-	std::vector<ref_ptr<Candidate> > candidates;
-	for (size_t i = 0; i < 1000; i++) {
-		Candidate *candidate = new Candidate;
-		candidate->current = initial;
-		candidate->initial = initial;
-		candidates.push_back(candidate);
-	}
-=======
 	Candidate *candidate = new Candidate;
 	candidate->current = initial;
 	candidate->initial = initial;
->>>>>>> 8eb5c2fd
 
 	chain.process(candidate);
 
