--- conflicted
+++ resolved
@@ -37,13 +37,8 @@
 		this->minEnergy = minEnergy;
 	}
 
-<<<<<<< HEAD
 	void apply(Candidate &candidate, size_t priority) {
 		if (candidate.current.getEnergy() <= minEnergy)
-=======
-	void apply(Candidate &candidate) {
-		if (candidate.next.getEnergy() <= minEnergy)
->>>>>>> 5fed81be
 			candidate.setStatus(Candidate::BelowEnergyThreshold);
 	}
 
